--- conflicted
+++ resolved
@@ -4,16 +4,13 @@
 import timm
 import torch
 import torch.nn as nn
+from accelerate import Accelerator
 from omegaconf import DictConfig
 
 import wandb
 
-<<<<<<< HEAD
 
-def load_model(config: DictConfig, df_species_ids: pd.DataFrame) -> nn.Module:
-=======
-def load_model(config: DictConfig, device: torch.device, num_classes: int) -> nn.Module:
->>>>>>> 7c5428be
+def load_model(config: DictConfig, num_classes: int) -> nn.Module:
     model = timm.create_model(
         config.models.name,
         pretrained=config.models.pretrained,
@@ -83,6 +80,32 @@
     return total_loss
 
 
+def log_loss(
+    outputs: dict[str, torch.Tensor],
+    loss: torch.Tensor,
+    head_names: list[str],
+    accelerator: Accelerator,
+    prefix: str,
+    step: int,
+) -> None:
+    """Logs loss components to wandb and console."""
+    log_data = {
+        f"{prefix}/loss": loss.item(),
+    }
+
+    print_str = f"{prefix.capitalize()} Loss: {loss.item():.4f}"
+
+    for head in head_names:
+        loss_key = f"loss_{head}"
+        if loss_key in outputs:
+            log_data[f"{prefix}/{loss_key}"] = outputs[loss_key].item()
+            print_str += f", Loss {head.capitalize()}: {outputs[loss_key].item():.4f}"
+
+    log_data[f"{prefix}/step"] = step
+    accelerator.log(log_data)
+    accelerator.print(print_str)
+
+
 def define_metrics() -> None:
     wandb.define_metric("train/step")
     wandb.define_metric("train/*", step_metric="train/step")
