import os
import pickle
import time

import numpy as np
import pandas as pd
import torch
import torch.nn as nn
import torchvision.transforms as ttransforms
from accelerate import Accelerator
from omegaconf import DictConfig
from sklearn.ensemble import RandomForestClassifier
from torch.amp import autocast
from torch.utils.data import (
    DataLoader,
)

from src.data import PatchDataset
from src.utils import (
    family_name_to_id,
    genus_name_to_id,
    species_id_to_name,
)
from utils.build_hierarchies import (
    check_utils_folder,
    get_genus_family_from_species,
    read_plant_taxonomy,
)


class AverageMeter:
    def __init__(
        self,
    ) -> None:
        self.val = 0.0
        self.avg = 0.0
        self.sum = 0.0
        self.count = 0

    def update(
        self,
        val: float,
        n: int = 1,
    ) -> None:
        self.val = val
        self.sum += val * n
        self.count += n
        self.avg = self.sum / self.count


def top_k_tile_prediction(
    tiles_probabilities: torch.Tensor,
    species_index_to_id: dict[int, int],
    top_k_tile: int,
    min_score: float,
    top_n: int,
) -> dict[int, float]:
    image_results: dict[int, float] = {}

    # Get the top-k indices and probabilities
    (
        top_probs,
        top_indices,
    ) = torch.topk(
        tiles_probabilities,
        top_k_tile,
    )
    top_probs = top_probs.cpu().numpy()
    top_indices = top_indices.cpu().numpy()

    for (
        top_tile_indices,
        top_tile_probs,
    ) in zip(top_indices, top_probs):
        for (
            top_idx,
            top_prob,
        ) in zip(top_tile_indices, top_tile_probs):
            species_id = species_index_to_id[top_idx]
            top_prob = top_prob.item()
            # Update the results dictionary only if the probability is higher
            if top_prob > min_score:
                if (
                    species_id not in image_results
                    or image_results[species_id] < top_prob
                ):
                    image_results[species_id] = top_prob

    if top_n > 0:
        image_results = dict(
            sorted(image_results.items(), key=lambda x: x[1], reverse=True)[:top_n]
        )

    if len(image_results) == 0:
        # If no species is found, return the top 1 species with the highest probabilities over all tiles
        flattened_probs = tiles_probabilities.flatten()
        idx = flattened_probs.argmax()
        class_id = idx % tiles_probabilities.shape[1]
        class_id = species_index_to_id[class_id.item()]
        image_results = {class_id: flattened_probs[idx].item()}

    return image_results


def bma_prediction(
    tiles_probabilities: torch.Tensor,
    species_index_to_id: dict[int, int],
    z_score_threshold: float,
) -> dict[int, float]:
    # From "Patch-wise Inference using Pre-trained Vision Transformers: NEUON Submission to PlantCLEF 2024" Figure 8
    d = tiles_probabilities.shape[1]

    ss = (
        1
        / (d - 1)
        * torch.sum(
            (tiles_probabilities - tiles_probabilities.mean(dim=1, keepdim=True)) ** 2,
            dim=1,
        )
    )
    var = torch.abs(torch.log10(ss))
    confidence = torch.sqrt((torch.max(var) + 0.5 - var) / (torch.max(var) + 0.5))
    p_i_d = confidence / torch.sum(confidence, dim=0, keepdim=True)
    weighted_probabilities = tiles_probabilities * p_i_d.unsqueeze(1)
    image_probabilities = torch.sum(weighted_probabilities, dim=0)

    z_scores = (
        image_probabilities - torch.mean(image_probabilities, dim=0)
    ) / torch.std(image_probabilities, dim=0)

    return {
        species_index_to_id[idx]: prob
        for idx, prob in enumerate(image_probabilities)
        if z_scores[idx] > z_score_threshold
    }


def predict(
    config: DictConfig,
    dataloader: DataLoader,
    model: torch.nn.Module,
    batch_size: int,
    species_index_to_id: dict[int, int],
    species_id_to_index: dict[int, int],
    accelerator: Accelerator,
    transform_patch: ttransforms.transforms,
) -> dict[str, list[int]]:
    image_predictions: dict[str, list[int]] = {}

    plant_tree = read_plant_taxonomy(config)

    folder_path = check_utils_folder(config)

    species_mapping = pd.read_csv(
        os.path.join(
            folder_path,
            config.data.utils.species_mapping,
        ),
        index_col=False,
    )

    genus_mapping = pd.read_csv(
        os.path.join(
            folder_path,
            config.data.utils.genus_mapping,
        ),
        index_col=False,
    )

    family_mapping = pd.read_csv(
        os.path.join(
            folder_path,
            config.data.utils.family_mapping,
        ),
        index_col=False,
    )

    species_to_other = sorted(
        [
            (
                species_index,
                get_genus_family_from_species(
                    plant_tree, species_id_to_name(species_id, species_mapping)
                ),
            )
            for species_index, species_id in species_index_to_id.items()
            if species_id != 0
        ]
    )

    species_to_genus_list = []
    species_to_family_list = []
    for _, (genus, family) in species_to_other:
        gid = genus_name_to_id(genus, genus_mapping)
        fid = family_name_to_id(family, family_mapping)
        species_to_genus_list.append(gid)
        species_to_family_list.append(fid)

    species_to_genus = torch.tensor(species_to_genus_list, dtype=torch.int64)
    species_to_family = torch.tensor(species_to_family_list, dtype=torch.int64)

    if config.prediction.predict_no_plant_threshold > 0:
        classifier_path = os.path.join(
            config.project_path, config.models.folder, config.models.random_forest
        )
        with open(classifier_path, "rb") as fl:
            noplant_predictor = pickle.load(fl)

    # Initialize batch time tracking
    batch_time = AverageMeter()
    end = time.time()

    with torch.no_grad():
        for batch_idx, (
            patches,
            image_path,
        ) in enumerate(dataloader):
            quadrat_id = os.path.splitext(os.path.basename(image_path[0]))[0]

<<<<<<< HEAD
=======
            if config.prediction.predict_no_plant_threshold:
                nonplant_threshold = config.prediction.predict_no_plant_threshold
                shps = patches[0].shape
                color_counts = np.round((10 * patches[0]).cpu().numpy()).reshape(
                    shps[0], 3, -1
                )
                color_counts[:, 1] *= 11
                color_counts[:, 2] *= 121
                color_counts = color_counts.sum(axis=1).astype("int")
                color_counts = np.apply_along_axis(
                    lambda x: np.bincount(x, minlength=11**3), axis=1, arr=color_counts
                )
                prediction = noplant_predictor.predict_proba(color_counts)[
                    :, noplant_predictor.classes_ == 1
                ].squeeze()
                indices = (prediction >= nonplant_threshold) | (
                    np.argsort(-prediction) < 2
                )
                new_patches = patches[0][indices]
                patches = [new_patches]

            transform_patch = ttransforms.Normalize(
                mean=model_info.mean,
                std=model_info.std,
            )
>>>>>>> 930eb947
            patch_dataset = PatchDataset(
                patches[0],
                transform=transform_patch,
            )
            patch_loader = DataLoader(
                patch_dataset,
                batch_size=batch_size,
                shuffle=False,
            )

            image_tile_probabilities: torch.Tensor = None

            for batch_patches in patch_loader:
                with autocast("cuda"):
                    outputs = model(batch_patches)  # Perform inference on the batch
                    probabilities_species = torch.nn.functional.softmax(
                        outputs["logits_species"],
                        dim=1,
                    )

                    if config.prediction.use_genus_and_family:
                        probabilities_genus = torch.nn.functional.softmax(
                            outputs["logits_genus"], dim=1
                        )

                        probabilities_family = torch.nn.functional.softmax(
                            outputs["logits_family"], dim=1
                        )

                        species_to_genus = species_to_genus.to(
                            probabilities_species.device
                        )
                        species_to_family = species_to_family.to(
                            probabilities_species.device
                        )

                        genus_probs = probabilities_genus.gather(
                            1,
                            species_to_genus.unsqueeze(0).expand(
                                probabilities_species.shape[0], -1
                            ),
                        )
                        family_probs = probabilities_family.gather(
                            1,
                            species_to_family.unsqueeze(0).expand(
                                probabilities_species.shape[0], -1
                            ),
                        )
                        probabilities = probabilities_species.clone()
                        if config.data.combine_classes_threshold == 0:
                            probabilities *= genus_probs * family_probs
                        else:
                            probabilities[:, 1:] *= genus_probs * family_probs

                        # Normalize the probabilities
                        probabilities = probabilities / torch.sum(
                            probabilities, dim=1, keepdim=True
                        )
                    else:
                        probabilities = probabilities_species

                    image_tile_probabilities = (
                        probabilities
                        if image_tile_probabilities is None
                        else torch.cat((image_tile_probabilities, probabilities), dim=0)
                    )

            # FIXME: make it work for multiple scales
            # Works only for integer scales
            if config.prediction.kernel.enabled:
                if config.prediction.kernel.type == "simple":
                    kernel = torch.tensor(
                        [
                            [0.25, 0.5, 0.25],
                            [0.5, 1, 0.5],
                            [0.25, 0.5, 0.25],
                        ],
                        dtype=torch.float32,
                    ).to(image_tile_probabilities.device)
                    num_classes = image_tile_probabilities.shape[1]
                    image_tile_probs_grid = (
                        image_tile_probabilities.reshape(
                            (
                                int(config.prediction.tiling.scales[0]),
                                int(config.prediction.tiling.scales[0]),
                                num_classes,
                            )
                        )
                        .permute(2, 0, 1)
                        .unsqueeze(0)
                    )  # Shape: [1, num_classes, tile_size, tile_size]
                    conv = nn.Conv2d(
                        in_channels=num_classes,
                        out_channels=num_classes,
                        kernel_size=kernel.shape[0],
                        padding=1,
                        groups=num_classes,
                        bias=False,
                    )
                    conv.weight.data = kernel.repeat(
                        num_classes, 1, 1, 1
                    )  # Tile kernel for all classes
                    weighted_probs = conv(
                        image_tile_probs_grid
                    )  # Shape: [1, num_classes, tile_size, tile_size]
                    final_probs = weighted_probs.squeeze(0).permute(
                        1, 2, 0
                    )  # Shape: [tile_size, tile_size, num_classes]
                    final_probs = final_probs.reshape(
                        (
                            int(config.prediction.tiling.scales[0])
                            * int(config.prediction.tiling.scales[0]),
                            num_classes,
                        )
                    )  # Shape: [tile_size * tile_size, num_classes]

            image_results: dict[int, float] = {}
            match config.prediction.method:
                case "top_k_tile":
                    image_results = top_k_tile_prediction(
                        image_tile_probabilities,
                        species_index_to_id,
                        top_k_tile=config.prediction.top_k_tile.k,
                        min_score=config.prediction.top_k_tile.min_score,
                        top_n=config.prediction.top_k_tile.top_n,
                    )
                case "BMA":
                    image_results = bma_prediction(
                        image_tile_probabilities,
                        species_index_to_id,
                        z_score_threshold=config.prediction.BMA.z_score_threshold,
                    )
                case _:
                    raise ValueError(
                        f"Unknown prediction method: {config.prediction.method}"
                    )

            if config.prediction.filter_genus:
                # Predict only the top species per genus
                filtered_results: dict[int, tuple[int, float]] = {}
                for species_id, prob in image_results.items():
                    species_idx = species_id_to_index[species_id]
                    genus_id = species_to_genus[species_idx].item()
                    if (
                        genus_id not in filtered_results
                        or prob > filtered_results[genus_id][1]
                    ):
                        filtered_results[genus_id] = (species_id, prob)
                image_results = {
                    species_id: prob for species_id, prob in filtered_results.values()
                }

            # store the prediction
            image_predictions[quadrat_id] = list(image_results.keys())

            batch_time.update(time.time() - end)
            end = time.time()

            # Log info at specified frequency
            if batch_idx % 10 == 0:  # You can set your log frequency here
                accelerator.print(
                    f"Predict: [{batch_idx}/{len(dataloader)}] "
                    f"Time {batch_time.val:.3f} ({batch_time.avg:.3f})"
                )

    if config.prediction.combine_same_plot_threshold > 0:

        def extract_plot_name(image_path: str) -> str:
            match image_path:
                case t if "CBN-PdlC" in t or "CBN-Pla" in t:
                    plot_name = t[:-9]
                case t if "GUARDEN-CBNMed" in t:
                    plot_name = t[: t.index("-", 15)]
                case t:
                    return t

            if config.prediction.group_same_plot_by_year:
                year = image_path[-8:-4]
                plot_name = f"{plot_name}_{year}"

            return plot_name

        image_plot_predictions: dict[str, list[list[int]]] = {}
        for image_path, prediction in image_predictions.items():
            plot_name = extract_plot_name(image_path)
            if plot_name not in image_plot_predictions:
                image_plot_predictions[plot_name] = []
            image_plot_predictions[plot_name].append(prediction)

        combined_plot_predictions = {}
        for image_path in image_predictions.keys():
            predictions = image_plot_predictions[extract_plot_name(image_path)]
            if len(predictions) == 1:
                combined_plot_predictions[image_path] = predictions[0]
                continue

            prediction_count: dict[int, int] = {}
            for prediction in predictions:
                for predicted_species in prediction:
                    prediction_count[predicted_species] = (
                        prediction_count.get(predicted_species, 0) + 1
                    )

            # Keep prediction if combining would yield empty prediction
            if not any(
                count >= config.prediction.combine_same_plot_threshold
                for count in prediction_count.values()
            ):
                combined_plot_predictions[image_path] = predictions[0]
                continue

            combined_prediction = [
                predicted_species
                for predicted_species, count in prediction_count.items()
                if count >= config.prediction.combine_same_plot_threshold
            ]
            combined_plot_predictions[image_path] = combined_prediction
        image_predictions = combined_plot_predictions

    return image_predictions<|MERGE_RESOLUTION|>--- conflicted
+++ resolved
@@ -9,7 +9,6 @@
 import torchvision.transforms as ttransforms
 from accelerate import Accelerator
 from omegaconf import DictConfig
-from sklearn.ensemble import RandomForestClassifier
 from torch.amp import autocast
 from torch.utils.data import (
     DataLoader,
@@ -217,8 +216,6 @@
         ) in enumerate(dataloader):
             quadrat_id = os.path.splitext(os.path.basename(image_path[0]))[0]
 
-<<<<<<< HEAD
-=======
             if config.prediction.predict_no_plant_threshold:
                 nonplant_threshold = config.prediction.predict_no_plant_threshold
                 shps = patches[0].shape
@@ -240,11 +237,6 @@
                 new_patches = patches[0][indices]
                 patches = [new_patches]
 
-            transform_patch = ttransforms.Normalize(
-                mean=model_info.mean,
-                std=model_info.std,
-            )
->>>>>>> 930eb947
             patch_dataset = PatchDataset(
                 patches[0],
                 transform=transform_patch,
