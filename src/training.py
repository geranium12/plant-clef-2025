--- conflicted
+++ resolved
@@ -16,14 +16,13 @@
 from tqdm import tqdm
 
 import src.augmentation
-<<<<<<< HEAD
 import wandb
 from build_hierarchies import (
     check_utils_folder,
     get_taxonomy_from_species,
     read_plant_taxonomy,
 )
-from src.data import TrainDataset
+from src.data import ConcatenatedDataset, DataSplit, TrainDataset, UnlabeledDataset
 from src.utils import (
     family_name_to_id,
     genus_name_to_id,
@@ -32,22 +31,6 @@
     species_id_to_name,
     species_name_to_new_id,
 )
-=======
-from src.data import ConcatenatedDataset, DataSplit, TrainDataset, UnlabeledDataset
-
-
-def fine_tune(config: DictConfig, model: torch.nn.Module, dataset: Dataset) -> None:
-    train_loader = DataLoader(
-        dataset=dataset,
-        batch_size=config.training.batch_size,
-        shuffle=config.training.shuffle,
-        num_workers=config.training.num_workers,
-    )
-
-    for batch_images in train_loader:
-        images, labels = batch_images
-        break  # TODO: Use the data to fine-tune the model
->>>>>>> 7c5c6cfc
 
 
 @dataclass
@@ -62,14 +45,9 @@
     config: DictConfig,
     device: torch.device,
     df_species_ids: pd.DataFrame,
-<<<<<<< HEAD
     df_metadata: pd.DataFrame,
-    train_indices: list[int] | None,
-    val_indices: list[int] | None,
-=======
     labeled_data_split: Optional[DataSplit] = None,
     unlabeled_data_split: Optional[DataSplit] = None,
->>>>>>> 7c5c6cfc
 ) -> tuple[torch.nn.Module, ModelInfo]:
     plant_tree = read_plant_taxonomy(config)
     folder_name = check_utils_folder(config)
@@ -95,18 +73,6 @@
 
     for augmentation_name in config.training.augmentations:
         augmentation = src.augmentation.get_data_augmentation(config, augmentation_name)
-<<<<<<< HEAD
-
-        train_dataset = TrainDataset(
-            image_folder=os.path.join(
-                config.project_path,
-                config.data.folder,
-                config.data.train_folder,
-            ),
-            image_size=(config.image_width, config.image_height),
-            transform=augmentation,
-            indices=train_indices,
-=======
         train_dataset = ConcatenatedDataset(
             [
                 TrainDataset(
@@ -134,7 +100,6 @@
                     else None,
                 ),
             ]
->>>>>>> 7c5c6cfc
         )
 
         train_dataloader = DataLoader(
@@ -158,43 +123,52 @@
                 plant_labels = plant_labels.to(device)
                 labels = {}
                 labels["plant"] = plant_labels
+                plant_mask = plant_labels == 1
 
                 new_species_labels = []
                 genus_labels = []
                 family_labels = []
-                for species_id in species_labels:
-                    species_name = species_id_to_name(
-                        species_id.item(), species_mapping
-                    )
-                    genus_name, family_name = get_taxonomy_from_species(
-                        plant_tree, species_name
-                    )
-                    new_species_id = species_name_to_new_id(
-                        species_name, species_mapping
-                    )
-                    genus_id = genus_name_to_id(genus_name, genus_mapping)
-                    family_id = family_name_to_id(family_name, family_mapping)
-                    new_species_labels.append(new_species_id)
-                    genus_labels.append(genus_id)
-                    family_labels.append(family_id)
+                organ_labels = []
+                for i, species_id in enumerate(species_labels):
+                    if species_id is None:
+                        new_species_labels.append(-1)
+                        genus_labels.append(-1)
+                        family_labels.append(-1)
+                        organ_labels.append(-1)
+                    else:
+                        species_name = species_id_to_name(
+                            species_id.item(), species_mapping
+                        )
+                        genus_name, family_name = get_taxonomy_from_species(
+                            plant_tree, species_name
+                        )
+                        new_species_id = species_name_to_new_id(
+                            species_name, species_mapping
+                        )
+                        genus_id = genus_name_to_id(genus_name, genus_mapping)
+                        family_id = family_name_to_id(family_name, family_mapping)
+                        new_species_labels.append(new_species_id)
+                        genus_labels.append(genus_id)
+                        family_labels.append(family_id)
+
+                        image_name = images_names[i]
+                        organ_name = image_path_to_organ_name(image_name, df_metadata)
+                        organ_id = organ_name_to_id(organ_name, organ_mapping)
+                        organ_labels.append(organ_id)
 
                 new_species_labels = torch.tensor(new_species_labels).to(device)
                 genus_labels = torch.tensor(genus_labels).to(device)
                 family_labels = torch.tensor(family_labels).to(device)
+                organ_labels = torch.tensor(organ_labels).to(device)
+                labels["species"] = new_species_labels
                 labels["genus"] = genus_labels
                 labels["family"] = family_labels
-                labels["species"] = new_species_labels
-
-                organ_labels = []
-                for image_name in images_names:
-                    organ_name = image_path_to_organ_name(image_name, df_metadata)
-                    organ_id = organ_name_to_id(organ_name, organ_mapping)
-                    organ_labels.append(organ_id)
-                organ_labels = torch.tensor(organ_labels).to(device)
                 labels["organ"] = organ_labels
 
                 optimizer.zero_grad()
-                outputs = model(pixel_values=images, labels=labels)
+                outputs = model(
+                    pixel_values=images, labels=labels, plant_mask=plant_mask
+                )
                 loss = outputs["loss"]
                 loss.backward()
                 optimizer.step()
