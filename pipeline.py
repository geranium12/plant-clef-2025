import os

import hydra
import torch
from omegaconf import (
    DictConfig,
    OmegaConf,
)
from torch.utils.data import DataLoader

import src.data as data
import src.training as training
import wandb
from build_hierarchies import (
    get_organ_number,
    get_plant_tree_number,
    read_plant_taxonomy,
)
from src import prediction, submission
from src.utils import load_model
from src.vit_multi_head_classifier import ViTMultiHeadClassifier


def pipeline(
    config: DictConfig,
    device: torch.device,
) -> None:
    (
        df_metadata,
        df_species_ids,
        class_map,
    ) = data.load(config)

<<<<<<< HEAD
    train_indices, val_indices, test_indices = (
        [None] * 3
        if config.training.use_all_data
        else data.get_data_split(
=======
    labeled_data_split = (
        None
        if config.training.use_all_data
        else data.get_labeled_data_split(
>>>>>>> 7c5c6cfc
            os.path.join(
                config.project_path,
                config.data.folder,
                config.data.train_folder,
            ),
            config.training.val_size,
            config.training.test_size,
        )
<<<<<<< HEAD
=======
    )
    unlabeled_data_split = (
        None
        if config.training.use_all_data
        else data.get_unlabeled_data_split(
            os.path.join(
                config.project_path,
                config.data.folder,
                config.data.other.folder,
            ),
            config.training.val_size,
            config.training.test_size,
        )
>>>>>>> 7c5c6cfc
    )

    train_indices, val_indices, test_indices = (
        [None] * 3
        if config.training.use_all_data
        else data.get_data_split(
            os.path.join(
                config.project_path,
                config.data.folder,
                config.data.train_folder,
            ),
            config.training.val_size,
            config.training.test_size,
        )
    )

    plant_tree = read_plant_taxonomy(config)
    _, num_labels_genus, num_labels_family = get_plant_tree_number(plant_tree)

    model = load_model(config=config, device=device, df_species_ids=df_species_ids)
    model = ViTMultiHeadClassifier(
        backbone=model,
        num_labels_organ=get_organ_number(df_metadata),
        num_labels_genus=num_labels_genus,
        num_labels_family=num_labels_family,
        num_labels_plant=1,
    )
    print(model)

    model, model_info = training.train(
        model=model,
        config=config,
        device=device,
        df_species_ids=df_species_ids,
<<<<<<< HEAD
        df_metadata=df_metadata,
        train_indices=train_indices,
        val_indices=val_indices,
=======
        labeled_data_split=labeled_data_split,
        unlabeled_data_split=unlabeled_data_split,
>>>>>>> 7c5c6cfc
    )

    test_dataloader = DataLoader(
        dataset=data.TestDataset(
            image_folder=os.path.join(
                config.project_path,
                config.data.folder,
                config.data.test_folder,
            ),
            patch_size=model_info.input_size,
            stride=int(model_info.input_size / 2),
            use_pad=True,
        ),
        batch_size=config.training.batch_size,
        num_workers=config.training.num_workers,
        pin_memory=True,
    )

    image_predictions = prediction.predict(
        dataloader=test_dataloader,
        model=model,
        model_info=model_info,
        batch_size=config.training.batch_size,
        device=device,
        top_k_tile=config.training.top_k_tile,
        class_map=class_map,
        min_score=config.training.min_score,
    )

    submission.submit(
        config,
        image_predictions,
    )


@hydra.main(
    version_base=None,
    config_path="config",
    config_name="config",
)
def main(
    config: DictConfig,
) -> None:
    wandb.init(
        project=config.project_name,
        name=f"{config.models.name}_{'pretrained' if config.models.pretrained else 'from-scratch'}",
        config=OmegaConf.to_container(config),  # type: ignore[arg-type]
        reinit=False if config is None else True,
    )

    device = torch.device("cuda:3")

    pipeline(config, device)

    wandb.finish()


if __name__ == "__main__":
    main()<|MERGE_RESOLUTION|>--- conflicted
+++ resolved
@@ -31,17 +31,10 @@
         class_map,
     ) = data.load(config)
 
-<<<<<<< HEAD
-    train_indices, val_indices, test_indices = (
-        [None] * 3
-        if config.training.use_all_data
-        else data.get_data_split(
-=======
     labeled_data_split = (
         None
         if config.training.use_all_data
         else data.get_labeled_data_split(
->>>>>>> 7c5c6cfc
             os.path.join(
                 config.project_path,
                 config.data.folder,
@@ -50,8 +43,6 @@
             config.training.val_size,
             config.training.test_size,
         )
-<<<<<<< HEAD
-=======
     )
     unlabeled_data_split = (
         None
@@ -61,21 +52,6 @@
                 config.project_path,
                 config.data.folder,
                 config.data.other.folder,
-            ),
-            config.training.val_size,
-            config.training.test_size,
-        )
->>>>>>> 7c5c6cfc
-    )
-
-    train_indices, val_indices, test_indices = (
-        [None] * 3
-        if config.training.use_all_data
-        else data.get_data_split(
-            os.path.join(
-                config.project_path,
-                config.data.folder,
-                config.data.train_folder,
             ),
             config.training.val_size,
             config.training.test_size,
@@ -100,14 +76,9 @@
         config=config,
         device=device,
         df_species_ids=df_species_ids,
-<<<<<<< HEAD
         df_metadata=df_metadata,
-        train_indices=train_indices,
-        val_indices=val_indices,
-=======
         labeled_data_split=labeled_data_split,
         unlabeled_data_split=unlabeled_data_split,
->>>>>>> 7c5c6cfc
     )
 
     test_dataloader = DataLoader(
