defaults:
  - _self_

project_name: "PlantClef2025"

project_path: "/mnt/storage1/shared_data/plant_clef_2025/"

data:
  folder: "data/"
  metadata:
    folder: "metadata/"
    training: "PlantCLEF2024_single_plant_training_metadata.csv"
    test: "PlantCLEF2025_test.csv"
    no_label: "pseudoquadrats_without_labels_complementary_training_set_urls.csv"
  train_folder: "plant_clef_train_281gb/"
  test_folder: "plant_clef_2025_test/"
  test_images_folder: "PlantCLEF2025_test_images/PlantCLEF2025_test_images/"
  utils:
    folder: "utils/"
    plant_taxonomy_file: "plant_taxonomy.pkl"
    organ_hierarchy_file: "organ_hierarchy.csv"
    genus_mapping: "genus_ids.csv"
    family_mapping: "family_ids.csv"
    organ_mapping: "organ_ids.csv"
    species_mapping: "species_names.csv"
  other:
    folder: "other/"
  combine_classes_threshold: 0 # The minimum number of images required for a class the get its own label # Currently not compatible with prediction.use_genus_and_family

models:
  name: "vit_base_patch14_reg4_dinov2.lvd142m"
  pretrained: false
  folder: "models/"
  checkpoint_file: "model_onlyclassifier_then_all/model_best.pth.tar"
  save:
    folder: "saved_models/5heads_all_labels_vit_base_patch14_reg4_dinov2.lvd142m"
    every: 1000
  freeze_species_head: false # if true, just keep the original species head

training:
  enabled: true # if true, train the model
  use_all_data: false # if true, use all data for training
  val_size: 0.05
  test_size: 0.1
  batch_size: 144
  shuffle: True
  num_workers: 4
  lr: 1e-4
  scheduler:
    factor: 0.1
    patience: 5
  epochs: 1
  loss_weights:
    species: 1.0
    genus: 1.0
    family: 1.0
    plant: 1.0
    organ: 1.0

evaluating:
  every: 1000
  batch_size: 144
  shuffle: True
  num_workers: 8
  test_enabled: true # if true, evaluate on the test set

prediction:
  use_genus_and_family: true # if true, multiply probabilites of species, genus and family # Currently not compatible with data.combine_classes_threshold
  tiling:
    scales:
      - 1.0
      - 2.0
      - 5.0
    overlaps:
      - 0.0
      - 0.5
      - 0.25
  filter_genus: false # if true, predict only one species per genus
  method: "top_k_tile" # One of ["top_k_tile", "BMA"]
  top_k_tile:
    k: 2
    min_score: 0.1
  BMA:
    z_score_threshold: 2.0
<<<<<<< HEAD
  predict_no_plant: true
=======
  filter_species_threshold: 100 # The predictions for images with less than this number of images will be filtered out
  combine_same_plot_threshold: 0 # The number of predictions required for a species to be added to the combined prediction of a plot at the same location. 0 to disable plot combination
  group_same_plot_by_year: false # if true and threshold is not 0, group the predictions of the same plot by year

>>>>>>> 9feeec16
image_width: 518
image_height: 518

submission_file: "submission.csv"

seed: 42<|MERGE_RESOLUTION|>--- conflicted
+++ resolved
@@ -82,14 +82,11 @@
     min_score: 0.1
   BMA:
     z_score_threshold: 2.0
-<<<<<<< HEAD
   predict_no_plant: true
-=======
   filter_species_threshold: 100 # The predictions for images with less than this number of images will be filtered out
   combine_same_plot_threshold: 0 # The number of predictions required for a species to be added to the combined prediction of a plot at the same location. 0 to disable plot combination
   group_same_plot_by_year: false # if true and threshold is not 0, group the predictions of the same plot by year
 
->>>>>>> 9feeec16
 image_width: 518
 image_height: 518
 
