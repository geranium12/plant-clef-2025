--- conflicted
+++ resolved
@@ -65,8 +65,7 @@
   test_enabled: true # if true, evaluate on the test set
 
 prediction:
-<<<<<<< HEAD
-  use_genus_and_family: true
+  use_genus_and_family: true # if true, multiply probabilites of species, genus and family # Currently not compatible with data.combine_classes_threshold
   tiling:
     scales:
       - 1.0
@@ -83,9 +82,6 @@
     min_score: 0.1
   BMA:
     z_score_threshold: 2.0
-=======
-  use_genus_and_family: true # if true, multiply probabilites of species, genus and family # Currently not compatible with data.combine_classes_threshold
->>>>>>> f8b9b466
 
 image_width: 518
 image_height: 518
