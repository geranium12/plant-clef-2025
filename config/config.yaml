defaults:
  - _self_

project_name: "PlantClef2025"

project_path: "/mnt/storage1/shared_data/plant_clef_2025/"

data:
  folder: "data/"
  metadata:
    folder: "metadata/"
    training: "PlantCLEF2024_single_plant_training_metadata.csv"
    test: "PlantCLEF2025_test.csv"
    no_label: "pseudoquadrats_without_labels_complementary_training_set_urls.csv"
  train_folder: "plant_clef_train_281gb/"
  test_folder: "plant_clef_2025_test/"
  test_images_folder: "PlantCLEF2025_test_images/PlantCLEF2025_test_images/"
  utils:
    folder: "utils/"
    plant_taxonomy_file: "plant_taxonomy.pkl"
    organ_hierarchy_file: "organ_hierarchy.csv"
    genus_mapping: "genus_ids.csv"
    family_mapping: "family_ids.csv"
    organ_mapping: "organ_ids.csv"
    species_mapping: "species_names.csv"
  other:
    folder: "other/"
  combine_classes_threshold: 0 # The minimum number of images required for a class the get its own label # Currently not compatible with prediction.use_genus_and_family

models:
  name: "vit_base_patch14_reg4_dinov2.lvd142m"
  load_5heads_model: True # if true, load the 5 heads model
  pretrained: false
  # folder: "models/"
  # checkpoint_file: "model_onlyclassifier_then_all/model_best.pth.tar"
  folder: "unsharded_moved_models/"
  checkpoint_file: "unsharded_model-only-classifier-then-all-bs32-ep81-lr8e-5-lucas_model_0101249.pth"
  save:
    folder: "saved_models/5heads_vit_base_patch14_reg4_dinov2.lvd142m-lucas_model_0101249"
    every: 1000
  freeze_backbone: true # if true, freeze the backbone
  freeze_species_head: false # if true, just keep the original species head
<<<<<<< HEAD
  classifier_type: "one_layer" # ["one_layer", "two_layer_act"]
  freeze_plant_head: True # if true, freeze the plant head
  freeze_organ_head: True # if true, freeze the organ head

merge:  # inference only
  enabled: False # only for 5 heads model
  species_model:
    load_5heads_model: False # if true, load the 5 heads model
    pretrained: False
    name: "vit_base_patch14_reg4_dinov2.lvd142m"
    folder: "models/"
    checkpoint_file: "model_onlyclassifier_then_all/model_best.pth.tar"
    classifier_type: "one_layer" # ["one_layer", "two_layer_act"]
    freeze_backbone: True # if true, freeze the backbone
    freeze_species_head: False # if true, just keep the original species head
  genus_model:
    load_5heads_model: True # if true, load the 5 heads model
    name: "vit_base_patch14_reg4_dinov2.lvd142m"
    pretrained: False
    folder: "models/"
    checkpoint_file: "saved_models/5heads_vit_base_patch14_reg4_dinov2.lvd142m-classifier-then-all-2layers/checkpoint_ep2_it4000/"
    classifier_type: "two_layer_act" # ["one_layer", "two_layer_act"]
    freeze_backbone: True # if true, freeze the backbone
    freeze_species_head: False # if true, just keep the original species head
  family_model:
    load_5heads_model: True # if true, load the 5 heads model
    pretrained: False
    name: "vit_base_patch14_reg4_dinov2.lvd142m"
    folder: "models/"
    checkpoint_file: "saved_models/5heads_vit_base_patch14_reg4_dinov2.lvd142m-classifier-then-all-2layers/checkpoint_ep2_it4000/"
    classifier_type: "two_layer_act" # ["one_layer", "two_layer_act"]
    freeze_backbone: True # if true, freeze the backbone
    freeze_species_head: False # if true, just keep the original species head
=======
  random_forest: "forest.pkl"
>>>>>>> 930eb947

training:
  enabled: true # if true, train the model
  use_all_data: false # if true, use all data for training
  val_size: 0.05
  test_size: 0.05
  batch_size: 144
  shuffle: True
  num_workers: 4
  lr: 1e-4
  scheduler:
    factor: 0.1
    patience: 5
  epochs: 1
  loss_weights:
    species: 1.0
    genus: 1.0
    family: 1.0
    plant: 1.0
    organ: 1.0

evaluating:
  every: 1000
  batch_size: 144
  shuffle: True
  num_workers: 8
  test_enabled: true # if true, evaluate on the test set

prediction:
  use_genus_and_family: true # if true, multiply probabilites of species, genus and family # Currently not compatible with data.combine_classes_threshold
  tiling:
    scales:
      - 1.0
      - 2.0
      - 5.0
    overlaps:
      - 0.0
      - 0.5
      - 0.25
  filter_genus: false # if true, predict only one species per genus
  method: "top_k_tile" # One of ["top_k_tile", "BMA"]
  top_k_tile:
    k: 2
    min_score: 0.1
    top_n: -1 # if -1, use all predictions
  BMA:
    z_score_threshold: 2.0
  filter_species_threshold: 100 # The predictions for images with less than this number of images will be filtered out
  combine_same_plot_threshold: 0 # The number of predictions required for a species to be added to the combined prediction of a plot at the same location. 0 to disable plot combination
  group_same_plot_by_year: false # if true and threshold is not 0, group the predictions of the same plot by year
<<<<<<< HEAD
  kernel:
    enabled: False # if true, add weighted neighbor prediction to a tile
    kernel_type: "simple" # One of ["simple"]
  crop_side_percent: -1 # The percentage of the image to crop from each side; if <= 0, use the whole image

=======
  predict_no_plant_threshold: 0
>>>>>>> 930eb947
image_width: 518
image_height: 518

submission_file: "submission_5heads_vit_base_patch14_reg4_dinov2.lvd142m-lucas_model_0101249_no_gf_pred.csv"

seed: 42<|MERGE_RESOLUTION|>--- conflicted
+++ resolved
@@ -40,7 +40,7 @@
     every: 1000
   freeze_backbone: true # if true, freeze the backbone
   freeze_species_head: false # if true, just keep the original species head
-<<<<<<< HEAD
+  random_forest: "forest.pkl"
   classifier_type: "one_layer" # ["one_layer", "two_layer_act"]
   freeze_plant_head: True # if true, freeze the plant head
   freeze_organ_head: True # if true, freeze the organ head
@@ -74,9 +74,6 @@
     classifier_type: "two_layer_act" # ["one_layer", "two_layer_act"]
     freeze_backbone: True # if true, freeze the backbone
     freeze_species_head: False # if true, just keep the original species head
-=======
-  random_forest: "forest.pkl"
->>>>>>> 930eb947
 
 training:
   enabled: true # if true, train the model
@@ -127,15 +124,12 @@
   filter_species_threshold: 100 # The predictions for images with less than this number of images will be filtered out
   combine_same_plot_threshold: 0 # The number of predictions required for a species to be added to the combined prediction of a plot at the same location. 0 to disable plot combination
   group_same_plot_by_year: false # if true and threshold is not 0, group the predictions of the same plot by year
-<<<<<<< HEAD
+  predict_no_plant_threshold: 0  
   kernel:
     enabled: False # if true, add weighted neighbor prediction to a tile
     kernel_type: "simple" # One of ["simple"]
   crop_side_percent: -1 # The percentage of the image to crop from each side; if <= 0, use the whole image
 
-=======
-  predict_no_plant_threshold: 0
->>>>>>> 930eb947
 image_width: 518
 image_height: 518
 
