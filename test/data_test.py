--- conflicted
+++ resolved
@@ -109,9 +109,14 @@
         class_counts: dict[int, int] = {}
         for info in plant_data_image_info:
             class_counts[info.species_id] = class_counts.get(info.species_id, 0) + 1
-<<<<<<< HEAD
-        assert all(count > threshold for count in class_counts.values()), (
-            "Some classes have less than 2 samples"
+        assert not any(info.species_id == 0 for info in plant_data_image_info)
+        assert all(class_counts[species] <= threshold for species in rare_classes)
+        all_species_ids = {info.species_id for info in plant_data_image_info}
+        non_rare_classes = {
+            species for species in all_species_ids if species not in rare_classes
+        }
+        assert not any(
+            class_counts[species] <= threshold for species in non_rare_classes
         )
 
 
@@ -170,15 +175,4 @@
     assert len(dataset) > 0, "Test dataset is empty"
     patches, image_path = dataset[0]
     assert patches.shape[-2:] == (100, 100)
-    assert patches.shape[-4] == 1 + 3**2 + 5**2
-=======
-        assert not any(info.species_id == 0 for info in plant_data_image_info)
-        assert all(class_counts[species] <= threshold for species in rare_classes)
-        all_species_ids = {info.species_id for info in plant_data_image_info}
-        non_rare_classes = {
-            species for species in all_species_ids if species not in rare_classes
-        }
-        assert not any(
-            class_counts[species] <= threshold for species in non_rare_classes
-        )
->>>>>>> f8b9b466
+    assert patches.shape[-4] == 1 + 3**2 + 5**2